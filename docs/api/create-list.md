--- conflicted
+++ resolved
@@ -74,18 +74,6 @@
 })
 ```
 
-<<<<<<< HEAD
-### mutations
-
-An Array of custom mutations in the form of: `{ schema, resolver }`.
-
-_Note:_ These mutation don't necessarily need to be associated with the list. As a result this API may change in the future.
-
-### label
-=======
-### `label`
->>>>>>> 33001656
-
 Overrides label for the list in the AdminUI. Default is `listName`.
 
 ### labelField
